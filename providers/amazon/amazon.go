--- conflicted
+++ resolved
@@ -67,12 +67,8 @@
 		ExpiresAt:    sess.ExpiresAt,
 	}
 
-<<<<<<< HEAD
 	response, err := goth.HTTPClientWithFallBack(p.Client).Get(endpointProfile + "?access_token=" + url.QueryEscape(sess.AccessToken))
-=======
-	response, err := http.Get(endpointProfile + "?access_token=" + url.QueryEscape(sess.AccessToken))
 
->>>>>>> 50de7752
 	if err != nil {
 		return user, err
 	}
